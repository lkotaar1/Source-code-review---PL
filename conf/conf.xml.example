--- conflicted
+++ resolved
@@ -26,15 +26,9 @@
     gui_color="white"
     />
   <aircraft
-<<<<<<< HEAD
-    name="LISA_ASCTEC"
-    ac_id="161"
-    airframe="airframes/examples/lisa_asctec.xml"
-=======
     name="Quad_LisaM"
     ac_id="162"
-    airframe="airframes/quadrotor_lisa_m_2_pwm_example.xml"
->>>>>>> a3a7a47e
+    airframe="airframes/examples/quadrotor_lisa_m_2_pwm.xml"
     radio="radios/cockpitSX.xml"
     telemetry="telemetry/default_rotorcraft.xml"
     flight_plan="flight_plans/rotorcraft_basic.xml"
