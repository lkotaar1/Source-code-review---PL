<!DOCTYPE module SYSTEM "module.dtd">

<module name="ahrs_chimu_uart" dir="ins">
  <doc>
    <description>
      CHimu (UART)
      For older CHIMU v1.0 you should define CHIMU_BIG_ENDIAN
    </description>
  </doc>
  <header>
    <file name="ins_module.h"/>
  </header>
  <!--<periodic fun="ins_periodic()" freq="60"/>-->
  <event fun="parse_ins_msg()"/>
  <makefile target="ap">
    <define name="AHRS_TRIGGERED_ATTITUDE_LOOP"/>
    <define name="USE_AHRS"/>
    <define name="USE_INS_MODULE"/>
    <define name="USE_UART$(CHIMU_UART_NR)" value="1"/>
<<<<<<< HEAD
    <define name="INS_LINK" value="UART$(CHIMU_UART_NR)"/>
    <define name="uart$(CHIMU_UART_NR)_BAUD" value="B115200"/>
=======
    <define name="INS_LINK" value="uart$(CHIMU_UART_NR)"/>
    <define name="UART$(CHIMU_UART_NR)_BAUD" value="B115200"/>
>>>>>>> 96875426
    <file name="ahrs_chimu_uart.c"/>
    <file name="imu_chimu.c"/>
    <file name="ahrs.c" dir="subsystems"/>
    <raw>
      ap.CFLAGS += -DAHRS_TYPE_H=\"modules/ins/ahrs_chimu.h\"
    </raw>
  </makefile>
</module><|MERGE_RESOLUTION|>--- conflicted
+++ resolved
@@ -17,13 +17,8 @@
     <define name="USE_AHRS"/>
     <define name="USE_INS_MODULE"/>
     <define name="USE_UART$(CHIMU_UART_NR)" value="1"/>
-<<<<<<< HEAD
-    <define name="INS_LINK" value="UART$(CHIMU_UART_NR)"/>
-    <define name="uart$(CHIMU_UART_NR)_BAUD" value="B115200"/>
-=======
     <define name="INS_LINK" value="uart$(CHIMU_UART_NR)"/>
     <define name="UART$(CHIMU_UART_NR)_BAUD" value="B115200"/>
->>>>>>> 96875426
     <file name="ahrs_chimu_uart.c"/>
     <file name="imu_chimu.c"/>
     <file name="ahrs.c" dir="subsystems"/>
