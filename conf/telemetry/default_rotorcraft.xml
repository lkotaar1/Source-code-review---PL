--- conflicted
+++ resolved
@@ -12,18 +12,11 @@
       <message name="ALIVE"                  period="2.1"/>
       <message name="INS_REF"                period="5.1"/>
       <message name="ROTORCRAFT_NAV_STATUS"  period="1.6"/>
-<<<<<<< HEAD
-      <message name="WP_MOVED"          period="1.3"/>
-      <message name="BOOZ2_CAM"         period="1."/>
-      <message name="GPS_INT"         period=".25"/>
-      <message name="INS"          period=".25"/>
-      <message name="I2C_ERRORS"    period="6."/>
-=======
       <message name="WP_MOVED"               period="1.3"/>
       <message name="BOOZ2_CAM"              period="1."/>
       <message name="GPS_INT"                period=".25"/>
       <message name="INS"                    period=".25"/>
->>>>>>> 4e570aeb
+      <message name="I2C_ERRORS"             period="6."/>
     </mode>
 
     <mode name="ppm">
