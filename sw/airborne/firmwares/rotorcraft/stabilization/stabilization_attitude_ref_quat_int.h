--- conflicted
+++ resolved
@@ -64,20 +64,12 @@
 
 static inline void stabilization_attitude_read_rc_setpoint(bool_t in_flight) {
 
-<<<<<<< HEAD
   stab_att_sp_euler.phi = ((int32_t) radio_control.values[RADIO_ROLL]  * SP_MAX_PHI / MAX_PPRZ);
-=======
-  stab_att_sp_euler.phi = ((int32_t)-radio_control.values[RADIO_ROLL]  * SP_MAX_PHI / MAX_PPRZ);
->>>>>>> a984fb6e
   stab_att_sp_euler.theta = ((int32_t) radio_control.values[RADIO_PITCH] * SP_MAX_THETA / MAX_PPRZ);
 
   if (in_flight) {
     if (YAW_DEADBAND_EXCEEDED()) {
-<<<<<<< HEAD
       stab_att_sp_euler.psi += ((int32_t) radio_control.values[RADIO_YAW] * SP_MAX_R / MAX_PPRZ / RC_UPDATE_FREQ);
-=======
-      stab_att_sp_euler.psi += ((int32_t)-radio_control.values[RADIO_YAW] * SP_MAX_R / MAX_PPRZ / RC_UPDATE_FREQ);
->>>>>>> a984fb6e
       INT32_ANGLE_NORMALIZE(stab_att_sp_euler.psi);
     }
   }
