/*
 * Copyright (C) 2011 Martin Mueller <martinmm@pfump.org>
 *
 * This file is part of paparazzi.
 *
 * paparazzi is free software; you can redistribute it and/or modify
 * it under the terms of the GNU General Public License as published by
 * the Free Software Foundation; either version 2, or (at your option)
 * any later version.
 *
 * paparazzi is distributed in the hope that it will be useful,
 * but WITHOUT ANY WARRANTY; without even the implied warranty of
 * MERCHANTABILITY or FITNESS FOR A PARTICULAR PURPOSE.  See the
 * GNU General Public License for more details.
 *
 * You should have received a copy of the GNU General Public License
 * along with paparazzi; see the file COPYING.  If not, write to
 * the Free Software Foundation, 59 Temple Place - Suite 330,
 * Boston, MA 02111-1307, USA.
 *
 */

/**
 * @file modules/sensors/baro_ms5611_spi.h
 * Measurement Specialties (Intersema) MS5611-01BA pressure/temperature sensor interface for SPI.
 *
 */

#ifndef BARO_MS56111_SPI_H
#define BARO_MS56111_SPI_H

#include "std.h"
#include "peripherals/ms5611_spi.h"

/// new measurement with every baro_ms5611_read() call
#define BARO_MS5611_DT BARO_MS5611_READ_PERIOD
#define BARO_MS5611_R 20
#define BARO_MS5611_SIGMA2 1
extern float baro_ms5611_r;
extern float baro_ms5611_sigma2;

extern float baro_ms5611_alt;
extern bool_t baro_ms5611_alt_valid;
extern bool_t baro_ms5611_enabled;

extern struct Ms5611_Spi baro_ms5611;

extern void baro_ms5611_init(void);
extern void baro_ms5611_read(void);
extern void baro_ms5611_periodic_check(void);
extern void baro_ms5611_event(void);
extern void baro_ms5611_send_coeff(void);

<<<<<<< HEAD
=======
#define BaroMs5611UpdatePressure(_b, _h) { if (baro_ms5611.data_available) { _b = baro_ms5611.data.pressure; _h(); baro_ms5611.data_available = FALSE; } }

#define BaroMs5611UpdateAlt(_b, _h) { if (baro_ms5611.data_available) { _b = baro_ms5611_alt; _h(); baro_ms5611.data_available = FALSE; } }

>>>>>>> 529c6761
#endif<|MERGE_RESOLUTION|>--- conflicted
+++ resolved
@@ -51,11 +51,4 @@
 extern void baro_ms5611_event(void);
 extern void baro_ms5611_send_coeff(void);
 
-<<<<<<< HEAD
-=======
-#define BaroMs5611UpdatePressure(_b, _h) { if (baro_ms5611.data_available) { _b = baro_ms5611.data.pressure; _h(); baro_ms5611.data_available = FALSE; } }
-
-#define BaroMs5611UpdateAlt(_b, _h) { if (baro_ms5611.data_available) { _b = baro_ms5611_alt; _h(); baro_ms5611.data_available = FALSE; } }
-
->>>>>>> 529c6761
 #endif