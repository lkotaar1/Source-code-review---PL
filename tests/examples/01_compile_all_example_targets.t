--- conflicted
+++ resolved
@@ -28,11 +28,7 @@
 				next unless scalar $airframe_config->{'firmware'}->{$process}->{'target'}->{$target}->{'board'};
 
 				# Exclude some builds on Mac as they are currently broken.
-<<<<<<< HEAD
-				next if ( ($Config{'osname'} =~ m#darwin#i) and ($example =~ m#LISA_ASCTEC_PIOTR|LisaLv11_Booz2v12_RC|BOOZ2_A1|LisaLv11_Aspirinv15_Overo_RCi|Quad_LisaM|Booz2#i) and ($target =~ m#nps#i) );
-=======
-				next if ( ($Config{'osname'} =~ m#darwin#i) and ($example =~ m#LISA_ASCTEC_PIOTR|LisaLv11_Booz2v12_RC|BOOZ2_A1|LisaLv11_Aspirinv15_Overo_RCi|Quad_LisaM|Booz2#i) and ($target =~ m#sim|nps#i) );
->>>>>>> 29f6233d
+				next if ( ($Config{'osname'} =~ m#darwin#i) and ($example =~ m#LISA_ASCTEC_PIOTR|LisaLv11_Booz2v12_RC|BOOZ2_A1|LisaLv11_Aspirinv15_Overo_RC|Quad_LisaM|Booz2#i) and ($target =~ m#nps#i) );
 
 				#warn "EXAMPLE: [$example] TARGET: [$target]\n";
 				my $make_options = "AIRCRAFT=$example clean_ac $target.compile";
@@ -52,11 +48,7 @@
 				next unless scalar $airframe_config->{'firmware'}->{$process}->{$target}->{'board'};
 
 				# Exclude some builds on Mac as they are currently broken.
-<<<<<<< HEAD
 				next if ( ($Config{'osname'} =~ m#darwin#i) and ($example =~ m#LISA_ASCTEC_PIOTR|LisaLv11_Booz2v12_RC|BOOZ2_A1|LisaLv11_Aspirinv15_Overo_RC|Quad_LisaM|Booz2#i) and ($target =~ m#nps#i) );
-=======
-				next if ( ($Config{'osname'} =~ m#darwin#i) and ($example =~ m#LISA_ASCTEC_PIOTR|LisaLv11_Booz2v12_RC|BOOZ2_A1|LisaLv11_Aspirinv15_Overo_RC|Quad_LisaM|Booz2#i) and ($target =~ m#sim|nps#i) );
->>>>>>> 29f6233d
 
 				#warn "EXAMPLET: [$example] TARGET: [$target]\n";
 				my $make_options = "AIRCRAFT=$example clean_ac $target.compile";
@@ -105,11 +97,11 @@
         {
                 if ($dont_fail_on_error)
                 {
-                        warn "Error: The command \"". $prog->last_command() ."\" failed to complete successfully. Exit status: $exit_status\n";
+                        warn "Error: The command \"". $prog->last_command() ."\" failed to complete successfully. Exit status: $exit_status\n" if $verbose;
                 }
                 else
                 {
-                        die  "Error: The command \"". $prog->last_command() ."\" failed to complete successfully. Exit status: $exit_status\n";
+                        die "Error: The command \"". $prog->last_command() ."\" failed to complete successfully. Exit status: $exit_status\n";
                 }
         }
         return wantarray ? @output : join "\n", @output;
